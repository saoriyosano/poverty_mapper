<<<<<<< HEAD
earthengine-api==0.1.221
flake8==3.8.1
jupyterlab==2.1.2
jupyter_contrib_nbextensions==0.5.1
matplotlib==3.2.1
mypy==0.770
nb_conda==2.2.1  # optional, useful for running R in Jupyter notebooks
numpy==1.18.4
pandas==1.0.3
pillow==7.1.2
scikit-learn==0.23.0
scipy==1.4.1
seaborn==0.10.1
tqdm==4.46.0
tensorflow-gpu==1.15.0  # only supports up to Python 3.7
cartopy==0.18.0
=======
# python==3.7.7
earthengine-api #==0.1.221
flake8 #==3.8.1
jupyterlab #==2.1.2
jupyter_contrib_nbextensions #==0.5.1
matplotlib #==3.2.1
mypy #==0.770   
# nb_conda==2.2.1  # optional, useful for running R in Jupyter notebooks
numpy #==1.18.4
pandas #==1.0.3
pillow #==7.1.2
scikit-learn #==0.23.0
scipy #==1.4.1
seaborn #==0.10.1
tqdm #==4.46.0
tensorflow-gpu #==1.15.0  # only supports up to Python 3.7
cartopy #==0.18.0
jupyterlab
>>>>>>> 8ffe1e7b
<|MERGE_RESOLUTION|>--- conflicted
+++ resolved
@@ -1,4 +1,3 @@
-<<<<<<< HEAD
 earthengine-api==0.1.221
 flake8==3.8.1
 jupyterlab==2.1.2
@@ -14,24 +13,4 @@
 seaborn==0.10.1
 tqdm==4.46.0
 tensorflow-gpu==1.15.0  # only supports up to Python 3.7
-cartopy==0.18.0
-=======
-# python==3.7.7
-earthengine-api #==0.1.221
-flake8 #==3.8.1
-jupyterlab #==2.1.2
-jupyter_contrib_nbextensions #==0.5.1
-matplotlib #==3.2.1
-mypy #==0.770   
-# nb_conda==2.2.1  # optional, useful for running R in Jupyter notebooks
-numpy #==1.18.4
-pandas #==1.0.3
-pillow #==7.1.2
-scikit-learn #==0.23.0
-scipy #==1.4.1
-seaborn #==0.10.1
-tqdm #==4.46.0
-tensorflow-gpu #==1.15.0  # only supports up to Python 3.7
-cartopy #==0.18.0
-jupyterlab
->>>>>>> 8ffe1e7b
+cartopy==0.18.0